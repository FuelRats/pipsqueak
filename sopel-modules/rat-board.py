# coding: utf8
"""
rat-board.py - Fuel Rats Cases module.
Copyright 2015, Dimitri "Tyrope" Molenaars <tyrope@tyrope.nl>
Licensed under the Eiffel Forum License 2.

This module is built on top of the Sopel system.
http://sopel.chat/
"""

# Python core imports
import re
import datetime
import collections
import itertools
import warnings
import functools
import json
import numpy
import math

import sys
import contextlib
import traceback
import threading
import operator
import concurrent.futures

# Sopel imports
from sopel.formatting import bold, color, colors
from sopel.module import commands, NOLIMIT, priority, require_chanmsg, rule
from sopel.tools import Identifier, SopelMemory
from sopel.config.types import StaticSection, ValidatedAttribute
from sopel.module import require_privmsg, rate

import ratlib.sopel
from ratlib import timeutil
from ratlib.autocorrect import correct
from ratlib.starsystem import scan_for_systems
from ratlib.api.props import *
from ratlib.api.names import *
from ratlib.sopel import UsageError
import ratlib.api.http
import ratlib.db
from ratlib.db import with_session, Starsystem

urljoin = ratlib.api.http.urljoin

target_case_max = 9  # Target highest boardindex to assign
HISTORY_MAX = 10000  # Max number of nicks we'll remember history for at once.

defaultdata = {'IRCNick': 'unknown client name', 'langID': 'en',
               'markedForDeletion': {'marked': False, 'reason': 'None.', 'reporter': 'Noone.'}, "status": {},
               "boardIndex": None}


## Start setup section ###
class RatboardSection(StaticSection):
    signal = ValidatedAttribute('signal', str, default='ratsignal')


def configure(config):
    ratlib.sopel.configure(config)
    config.define_section('ratboard', RatboardSection)
    config.ratboard.configure_setting(
        'signal',
        (
            "When a message from a user contains this regex and does not begin with the command prefix, it will"
            " be treated as an incoming ratsignal."
        )
    )


def setup(bot):
    ratlib.sopel.setup(bot)
    bot.memory['ratbot']['log'] = (threading.Lock(), collections.OrderedDict())
    bot.memory['ratbot']['board'] = RescueBoard()
    bot.memory['ratbot']['board'].bot = bot

    if not hasattr(bot.config, 'ratboard') or not bot.config.ratboard.signal:
        signal = 'ratsignal'
    else:
        signal = bot.config.ratboard.signal
        bot.memory['ratbot']['maxplots'] = int(bot.config.ratbot.maxplots) or 4

    bot.memory['ratbot']['plots_available'] = threading.Semaphore(value=bot.memory['ratbot']['maxplots'])

    # Build regular expression pattern.
    pattern = '(?!{prefix}).*{signal}.*'.format(prefix=bot.config.core.prefix, signal=signal)
    try:
        re.compile(pattern, re.IGNORECASE)  # Test the pattern, but we don't care about the result just the exception.
    except re.error:
        warnings.warn(
            "Failed to compile ratsignal regex; pattern was {!r}.  Falling back to old pattern."
                .format(pattern)
        )
        pattern = re.compile(r'\s*ratsignal.*')
    rule(pattern)(rule_ratsignal)

    # Handle log.
    if not hasattr(bot.config, 'ratbot') or not bot.config.ratbot.apidebug:
        bot.memory['ratbot']['apilog'] = None
        bot.memory['ratbot']['apilock'] = contextlib.ExitStack()  # Context manager that does nothing
    else:
        filename = bot.config.ratbot.apidebug
        if filename == 'stderr':
            f = sys.stderr
        elif filename == 'stdout':
            f = sys.stdout
        else:
            f = open(bot.config.ratbot.apidebug, 'w')
        bot.memory['ratbot']['apilog'] = f
        bot.memory['ratbot']['apilock'] = threading.Lock()
        print("[RatBoard] Logging API calls to " + bot.config.ratbot.apidebug)

    try:
        refresh_cases(bot)
    except ratlib.api.http.BadResponseError as ex:
        warnings.warn("Failed to perform initial sync against the API")
        import traceback
        traceback.print_exc()


FindRescueResult = collections.namedtuple('FindRescueResult', ['rescue', 'created'])


class RescueBoard:
    """
    Manages all attached cases, including API calls.
    """
    INDEX_TYPES = {
        'boardindex': operator.attrgetter('boardindex'),
        'id': operator.attrgetter('id'),
        'client': lambda x: x.client.lower(),
        'nick': lambda x: None if not x.data.get('IRCNick') else str(x.data['IRCNick']).lower(),
    }

    MAX_POOLED_CASES = 10
    bot = None

    def __init__(self):
        self._lock = threading.RLock()
        self.indexes = {k: {} for k in self.INDEX_TYPES.keys()}

        # Boardindex pool
        self.maxpool = self.MAX_POOLED_CASES
        self.counter = itertools.count(start=self.maxpool)
        self.pool = collections.deque(range(0, self.maxpool))

    def __enter__(self):
        return self._lock.__enter__()

    def __exit__(self, exc_type, exc_val, exc_tb):
        return self._lock.__exit__(exc_type, exc_val, exc_tb)

    def add(self, rescue):
        """
        Adds the selected case to our indexes.
        """
        with self:
            assert rescue.board is None, "Rescue is already assigned."
            assert rescue.boardindex is None, "Rescue already has a boardindex."
            # Assign an boardindex
            rescue.board = self
            try:
                rescue.boardindex = self.pool.popleft()
            except IndexError:
                rescue.boardindex = next(self.counter)

            # Add to indexes
            for index, fn in self.INDEX_TYPES.items():
                # FIXME: This will fail horribly if the function raises
                key = fn(rescue)
                if key is None:
                    continue
                if key in self.indexes[index]:
                    warnings.warn("Key {key!r} is already in index {index!r}".format(key=key, index=index))
                    continue
                self.indexes[index][key] = rescue

    def remove(self, rescue):
        """
        Removes the selected case from our indexes.
        """
        with self:
            # Remove from indexes
            assert rescue.board is self, "Rescue is not ours."
            assert rescue.boardindex is not None, "Rescue had no boardindex."
            for index, fn in self.INDEX_TYPES.items():
                key = fn(rescue)
                if key is None:
                    continue
                if self.indexes[index].get(key) != rescue:
                    warnings.warn(
                        "Key {key!r} in index {index!r} does not belong to this rescue.".format(key=key, index=index))
                    continue
                del self.indexes[index][key]

            # Reclaim numbers
            if rescue.boardindex < self.maxpool:
                self.pool.append(rescue.boardindex)
            if not self.indexes['boardindex']:  # Board is clear.
                self.counter = itertools.count(start=self.maxpool)

    @contextlib.contextmanager
    def change(self, rescue):
        """
        Returns a context manager that snapshots case attributes and updates the indexes with any relevant changes.

        Usage Example:
        ```
        with board.change(rescue):
            rescue.client = cmdrname
        """
        with self:
            assert rescue.board is self
            snapshot = dict({index: fn(rescue) for index, fn in self.INDEX_TYPES.items()})
            yield rescue
            assert rescue.board is self  # In case it was changed
            for index, fn in self.INDEX_TYPES.items():
                new = fn(rescue)
                old = snapshot[index]
                if old != new:
                    if old is not None:
                        if self.indexes[index].get(old) != rescue:
                            warnings.warn(
                                "Key {key!r} in index {index!r} does not belong to this rescue.".format(key=old,
                                                                                                        index=index))
                        else:
                            del self.indexes[index][old]
                    if new is not None:
                        if new in self.indexes[index]:
                            warnings.warn("Key {key!r} is already in index {index!r}".format(key=new, index=index))
                        else:
                            # print('Updating index '+str(index)+' with '+str(new))
                            self.indexes[index][new] = rescue

    def create(self):
        """
        Creates a rescue attached to this board.
        """
        rescue = Rescue()
        self.add(rescue)
        return rescue

    def find(self, search, create=False):
        """
        Attempts to find a rescue attached to this board.  If it fails, possibly creates one instead.

        :param search: What to search for.
        :param create: Whether to create a case that's not found.  Even if True, this only applies for certain types of
        searches.
        :return: A FindRescueResult tuple of (rescue, created), both of which will be None if no case was found.

        If `int(search)` does not raise, `search` is treated as a boardindex.  This will never create a case.

        Otherwise, if `search` begins with `"@"`, it is treated as an ID from the API.  This will never create a case.

        Otherwise, `search` is treated as a client nickname or a commander name (in that order).  If this still does
        not have a result, a new case is returned (if `create` is True).
        """
        search = search.strip()
        try:
            if search and isinstance(search, str) and search[0] == '#':
                index = int(search[1:])
            else:
                index = int(search)
        except ValueError:
            pass
        else:
            rescue = self.indexes['boardindex'].get(index, None)
            return FindRescueResult(rescue, False if rescue else None)

        if not search:
            return FindRescueResult(None, None)

        if search[0] == '@':
            rescue = self.indexes['id'].get(search[1:], None),
            return FindRescueResult(rescue, False if rescue else None)

        # print('Indexes: '+str(self.indexes))
        searchterms = [search.lower()]
        searchterms.append(searchterms[0].replace('_', ' '))
        for index in 'client', 'nick':
            for term in searchterms:
                rescue = self.indexes[index].get(term)
                if rescue:
                    break
            else:
                continue
            break

        if rescue or not create:
            return FindRescueResult(rescue, False if rescue else None)

        rescue = Rescue()
        rescue.client = search
        self.add(rescue)
        return FindRescueResult(rescue, True)

    @property
    def rescues(self):
        """
        Read-only convenience property to list all known rescues.
        """
        return self.indexes['boardindex'].values()


class Rescue(TrackedBase):
    active = TrackedProperty(default=True)
    createdAt = DateTimeProperty(readonly=True)
    updatedAt = DateTimeProperty(readonly=True)
    id = TrackedProperty(remote_name='id', readonly=True)
    rats = SetProperty(default=lambda: set())
    unidentifiedRats = SetProperty(default=lambda: set())
    quotes = ListProperty(default=lambda: [])
    platform = TrackedProperty(default='unknown')
    open = TypeCoercedProperty(default=True, coerce=bool)
    epic = TypeCoercedProperty(default=False, coerce=bool)
    codeRed = TypeCoercedProperty(default=False, coerce=bool)
    client = TrackedProperty(default='<unknown client>')
    system = TrackedProperty(default=None)
    successful = TypeCoercedProperty(default=True, coerce=bool)
    title = TrackedProperty(default=None)
    firstLimpet = TrackedProperty(default='')
    data = TrackedProperty(
        default={'langID': 'unknown', 'IRCNick': '<unknown IRC Nickname>',
                 'markedForDeletion': {'marked': False, 'reason': 'None.', 'reporter': 'Noone.'}})

    def __init__(self, **kwargs):
        super().__init__(**kwargs)
        self.boardindex = None
        self.board = None

    def change(self):
        """
        Convenience shortcut for performing safe attribute changes (that also update indexes).

        ```
        with rescue.change():
            rescue.client = 'Foo'
        ```

        If the rescue is not attached to the board, this returns a dummy context manager that does nothing.
        """
        if self.board:
            return self.board.change(self)

        @contextlib.contextmanager
        def _dummy():
            yield self

        return _dummy()

    def refresh(self, json, merge=True):
        for prop in self._props:
            if isinstance(prop, InstrumentedProperty):
                prop.read(self, json, merge=merge)
                continue
            if merge and prop in self._changed:
                continue  # Ignore incoming data that conflicts with our pending changes.
            prop.read(self, json)

    @classmethod
    def load(cls, json, inst=None):
        """
        Creates a case from a JSON dict.
        """
        if inst is None:
            inst = cls()
        inst.refresh(json)
        return inst

    def save(self, full=False, props=None):
        result = {}
        props = self._props if full else self._changed
        for prop in props:
            prop.write(self, result)
        return result

    @property
    def client_name(self):
        """Returns the Client CMDR name"""
        if self.client:
            return self.client
        return "<unknown client>"

    def touch(self, when=None):
        """
        Updates modification (and potentially creation time) of this case.  Should only be used when API-less
        :param when: Time to set.  Should be a UTC timestamp
        """
        if not when:
            when = datetime.datetime.now(tz=datetime.timezone.utc)
        if not self.createdAt:
            self.createdAt = when
        self.updatedAt = when
        return when


def refresh_cases(bot, rescue=None, force=False):
    """
    Grab all open cases from the API so we can work with them.
    :param bot: Sopel bot
    :param rescue: Individual rescue to refresh.
    :param force: True forcibly wipes the board and refreshes it clean.  False merges changes instead.
    """
    if not bot.config.ratbot.apiurl:
        warnings.warn("No API URL configured.  Operating in offline mode.")
        return  # API disabled.
    uri = '/rescues'
    if rescue is not None:
        if rescue.id is None:
            raise ValueError('Cannot refresh a non-persistent case.')
        uri += "/" + rescue.id

    else:
        uri += "?open=true"

    # Exceptions here are the responsibility of the caller.
    result = callapi(bot, 'GET', uri)
    # print('[RatBoard] refreshing returned '+str(result))
    if force:
        bot.memory['ratbot']['board'] = RescueBoard()
    board = bot.memory['ratbot']['board']

    if rescue:
        if not result['data']:
            board.remove(rescue)
        else:
            with rescue.change():
                rescue.refresh(result['data'])
        return

    with board:
        # Cases we have but the refresh doesn't.  We'll assume these are closed after winnowing down the list.
        missing = set(board.indexes['id'].keys())
        for case in result['data']:
            id = case['id']
            missing.discard(id)  # Case still exists.
            existing = board.indexes['id'].get(id)

            if existing:
                with existing.change():
                    existing.refresh(case)
                continue
            board.add(Rescue.load(case))

        for id in missing:
            case = board.indexes['id'].get(id)
            if case:
                board.remove(case)


def save_case(bot, rescue, forceFull=False):
    """
    Begins saving changes to a case.  Returns the future.

    :param bot: Bot instance
    :param rescue: Rescue to save.
    """

    with rescue.change():
        data = rescue.save(full=((rescue.id is None) or forceFull))
        rescue.commit()

    if not bot.config.ratbot.apiurl:
        return None  # API Disabled

    uri = '/rescues'
    if rescue.id:
        method = "PUT"
        uri += "/" + rescue.id
    else:
        method = "POST"

    def task():
        result = callapi(bot, method, uri, data=data)
        rescue.commit()
        if 'data' not in result or not result['data']:
            raise RuntimeError("API response returned unusable data.")
        with rescue.change():
            rescue.refresh(result['data'])
        return rescue

    return bot.memory['ratbot']['executor'].submit(task)


def save_case_later(bot, rescue, message=None, timeout=10, forceFull=False):
    """
    Schedules a case to be saved and waits up to timeout seconds for a result.  Outputs message as a notice if the
    timeout expires.

    :param bot: Bot instance.
    :param rescue: Rescue to save
    :param message: Timeout message.  Determined automagically if None.
    :param timeout: Timeout.
    :return:
    """
    if not bot.config.ratbot.apiurl:
        rescue.touch()
    # Let's not. print('[RatBoard] Saving Case: '+str(json.dumps(rescue, default=lambda o: o.__dict__)))
    future = save_case(bot, rescue, forceFull)
    if not future:
        return None
    try:
        future.result(timeout=timeout)
    except concurrent.futures.TimeoutError as ex:
        print('[RatBoard] Timeout Error: ' + str(ex))
        exc_type, exc_value, exc_traceback = sys.exc_info()
        traceback.print_exception(exc_type, exc_value, exc_traceback)
        if message is None:
            message = (
                "API is still not done updating case for {{rescue.client_name}}; continuing in background."
                    .format(rescue=rescue)
            )
        bot.say(message)
        # return future


class AppendQuotesResult:
    """
    Result information from append_quotes
    """

    def __init__(self, rescue=None, created=False,
                 added_lines=None, autocorrected=False, detected_platform=None, detected_system=None
                 ):
        """
        Creates a new AppendQuotesResult

        :param rescue: The rescue that was found/created, or None if no such rescue.
        :param created: True if the rescue was freshly created.
        :param added_lines: Lines that were added to the new case after any relevant transformations.
        :param autocorrected: True if system name autocorrection triggered.
        :param detected_platform: Set to the detected platform, or False if no platform was detected.
        :param detected_system: Set to the detected system, or False if no system was detected.
        """
        self.rescue = rescue
        self.created = created
        self.added_lines = added_lines or []
        self.autocorrected = autocorrected
        self.detected_platform = detected_platform
        self.detected_system = detected_system

    def __bool__(self):
        return self.rescue is not None

    def tags(self):
        """Convenience method."""
        if not self:
            return []
        rv = ["Case " + str(self.rescue.boardindex)]
        if self.detected_platform:
            if self.detected_platform.upper() == 'PS':
                self.detected_platform = 'ps4'
            rv.append(self.detected_platform.upper())
        if self.detected_system:
            rv.append(self.detected_system)
        if self.autocorrected:
            rv.append("Autocorrected")
        return rv


def append_quotes(bot, search, lines, autocorrect=True, create=True, detect_platform=True, detect_system=True):
    """
    Appends lines to a (possibly newly created) case.  Returns a tuple of (Rescue, appended_lines).

    If autocorrect is True, performs system autocorrection first.  In this case, appended_lines may not match the input.
    :param bot: IRC bot handle.
    :param search: Client name, case ID, boardindex, a Rescue object, or a FindRescueResult.
    :param lines: Line(s) to append.  If this is a string it is coerced to a list of strings.
    :param autocorrect: Whether to perform system autocorrection.
    :param create: Whether this is allowed to create a new case.  Passed to `Board.find()`
    :param detect_platform: If True, attempts to parse a platform out of the first line.
    :param detect_system: If True, attempts system name autodetection.
    :return: A AppendQuotesResult representing the actions that happened.
    """
    rv = AppendQuotesResult()
    if isinstance(search, Rescue):
        rv.rescue = search
        rv.created = False
    elif isinstance(search, FindRescueResult):
        rv.rescue = search.rescue
        rv.created = search.created
    else:
        rv.rescue, rv.created = bot.memory['ratbot']['board'].find(search, create=create)
    if not rv:
        return rv

    if isinstance(lines, str):
        lines = [lines]
    if autocorrect:
        rv.added_lines = []
        for line in lines:
            result = correct(line)
            rv.added_lines.append(result.output)
            if result.fixed:
                rv.autocorrected = True
                originals = ", ".join('"...{name}"'.format(name=system) for system in result.corrections)
                if result.fixed > 1:
                    rv.added_lines.append("[Autocorrected system names, originals were {}]".format(originals))
                else:
                    rv.added_lines.append("[Autocorrected system name, original was {}]".format(originals))
    else:
        rv.added_lines = lines
    if rv.added_lines and detect_system and not rv.rescue.system:
        systems = scan_for_systems(bot, rv.added_lines[0])
        if len(systems) == 1:
            rv.detected_system = systems.pop()
            rv.added_lines.append("[Autodetected system: {}]".format(rv.detected_system))
            rv.rescue.system = rv.detected_system
    if detect_platform and rv.rescue.platform == 'unknown':
        platforms = set()
        for line in rv.added_lines:
            if re.search(
                    r"""
                    (?:[^\w-]|\A)  # Beginning of line, or non-hyphen word boundary
                    pc             # ... followed by "PC"
                    (?:[^\w-]|\Z)  # End of line, or non-hyphen word boundary
                    """, line, flags=re.IGNORECASE | re.VERBOSE
            ):
                platforms.add('pc')

            if re.search(
                    r"""
                    (?:[^\w-]|\A)  # Beginning of line, or non-hyphen word boundary
                    xb(?:ox)?      # ... followed by "XB" or "XBOX"
                    (?:-?(?:1|one))?  # ... maybe followed by 1/one, possibly w/ leading hyphen
                    (?:[^\w-]|\Z)  # End of line, or non-hyphen word boundary
                    """, line, flags=re.IGNORECASE | re.VERBOSE
            ):
                platforms.add('xb')
            if re.search(
                    r"""
                    (?:[^\w-]|\A)  # Beginning of line, or non-hyphen word boundary
                    [pP](?:lay)?(?:[- ])?[sS](?:tation)?      # ... followed by "ps" or "playstation" or "pstation" or "plays" or "Play Station" or ....
                    (?:[- ]?(?:4|four))?  # ... maybe followed by 4/four, possibly w/ leading hyphen/space
                    (?:[^\w-]|\Z)  # End of line, or non-hyphen word boundary
                    """, line, flags=re.IGNORECASE | re.VERBOSE
            ):
                if bot.config.ratboard.enable_ps_support == 'True' or False:
                    platforms.add('ps')
        if len(platforms) == 1:
            rv.rescue.platform = platforms.pop()
            rv.detected_platform = rv.rescue.platform

    rv.rescue.quotes.extend(rv.added_lines)
    return rv


from ratlib.sopel import parameterize


# Convenience function
def requires_case(fn):
    return parameterize('r', "<client or case number>")(fn)


@rule('.*')
@priority('low')
@require_chanmsg
def rule_history(bot, trigger):
    """Remember the last thing somebody said."""
    if trigger.group().startswith("\x01ACTION"):  # /me
        line = trigger.group()[:-1]
    else:
        line = trigger.group()

    lock, log = bot.memory['ratbot']['log']
    nick = Identifier(trigger.nick)
    with lock:
        log[nick] = line
        log.move_to_end(nick)
        while len(log) > HISTORY_MAX:
            log.popitem(False)
    return NOLIMIT  # This should NOT trigger rate limit, EVER.


# @rule(r'\s*(ratsignal|testsignal)(.*)')
@priority('high')
@ratlib.sopel.filter_output
def rule_ratsignal(bot, trigger):
    """Light the rat signal, somebody needs fuel."""
    line = trigger.group()
    client = Identifier(trigger.nick)
    value = bot.memory['ratbot']['board'].find(client, create=False)
    if value[0]:
        bot.reply('You already sent a Signal! Please stand by, someone will help you soon!')
        return
    result = append_quotes(bot, trigger.nick, [line], create=True)
    bot.say(
        "Received RATSIGNAL from {nick}.  Calling all available rats!  ({tags})"
            .format(nick=trigger.nick, tags=", ".join(result.tags()) if result else "<unknown>")
    )
    bot.reply('Are you on emergency oxygen? (Blue timer on the right of the front view)')
    with bot.memory['ratbot']['board'].change(result.rescue):
        result.rescue.data.update(defaultdata)
        result.rescue.data.update({'IRCNick': str(client), "boardIndex": int(result.rescue.boardindex)})
    save_case_later(
        bot, result.rescue,
        "API is still not done with ratsignal from {nick}; continuing in background.".format(nick=trigger.nick),
        forceFull=True
    )


@commands('quote')
@ratlib.sopel.filter_output
@requires_case
@require_rat('Sorry, you need to be a registered and drilled Rat to use this command.')
def cmd_quote(bot, trigger, rescue):
    """
    Recites all known information for the specified rescue
    Required parameters: client name or case number.
    """
    func_quote(bot, trigger, rescue)


def func_quote(bot, trigger, rescue, showboardindex=True):
    tags = ['unknown platform' if not rescue.platform or rescue.platform == 'unknown' else rescue.platform.upper()]
    if tags[0] == 'PS':
        tags[0] = 'PS4'
    if rescue.epic:
        tags.append("epic")
    if rescue.codeRed:
        tags.append(bold(color('CR', colors.RED)))

    fmt = (
              ("Rescue Operation {title}: " if rescue.title else "") +
              "{client}'s case " + (
                  "#{index}" if showboardindex else "") + " at {system} ({tags}) opened {opened} ({opened_ago}),"
                                                          " updated {updated} ({updated_ago})"
          ) + ("  @{id}" if bot.config.ratbot.apiurl else "")

    bot.say(fmt.format(
        client=rescue.client_name, index=rescue.boardindex, tags=", ".join(tags),
        opened=timeutil.format_timestamp(rescue.createdAt) if rescue.createdAt else '<unknown>',
        updated=timeutil.format_timestamp(rescue.updatedAt) if rescue.updatedAt else '<unknown>',
        opened_ago=timeutil.friendly_timedelta(rescue.createdAt) if rescue.createdAt else '???',
        updated_ago=timeutil.friendly_timedelta(rescue.updatedAt) if rescue.updatedAt else '???',
        id=rescue.id or 'pending',
        system=rescue.system or 'an unknown system',
        title=rescue.title
    ))

    if rescue.rats:
        ratnames = []
        for rat in rescue.rats:
            name = getRatName(bot, rat)[0]
            ratnames.append(name)
        bot.say("Assigned rats: " + ", ".join(ratnames))
    if rescue.unidentifiedRats:
        bot.say("Assigned unidentifiedRats: " + ", ".join(rescue.unidentifiedRats))
    for ix, quote in enumerate(rescue.quotes):
        bot.say('[{ix}]{quote}'.format(ix=ix, quote=quote))


@commands('clear', 'close')
# @ratlib.sopel.filter_output
@parameterize('r*', '<client name or case number> [Rat that fired first limpet]')
@require_rat('Sorry, you need to be a registered and drilled Rat to use this command.')
def cmd_clear(bot, trigger, rescue, *firstlimpet):
    """
    Mark a case as closed.
    Required parameters: client name or case number
    optional parameter: The rat that fired the first limpet
    aliases: clear, close
    """
    func_clear(bot, trigger, rescue, False, *firstlimpet)


def func_clear(bot, trigger, rescue, markingForDeletion=False, *firstlimpet):
    """
    Actual implementation for the clear
    """
    # print('[RatBoard] firstlimpet = ' + str(firstlimpet))
    if len(firstlimpet) > 1:
        raise UsageError()

    url = "{apiurl}/rescues/edit/{rescue.id}".format(
        rescue=rescue, apiurl=str(bot.config.ratbot.apiurl).strip('/'))
    try:
        url = bot.memory['ratbot']['shortener'].shortenUrl(bot, url)['shorturl']
    except:
        print('[RatBoard] Couldn\'t grab shortened URL for Paperwork. Ignoring, posting long link.')

    if len(firstlimpet) == 1:
        rat = getRatId(bot, firstlimpet[0], rescue.platform)['id']
        if rat != "0":
            rescue.firstLimpet = rat
            bot.say(
                'Your case got closed and you fired the First Limpet! Check if the paperwork is correct here: ' + url,
                firstlimpet[0])
            if rat not in rescue.rats:
                rescue.rats.update([rat])
        else:
            bot.reply('Couldn\'t find a Rat on ' + str(rescue.platform) + ' for ' + str(
                firstlimpet[0]) + ', sorry! Case not closed, try again!')
            return

    rescue.open = False
    rescue.active = False

    if (not markingForDeletion):
        bot.say(
            ("Case {rescue.client_name} cleared!" + ((" " + str(getRatName(bot, rescue.firstLimpet)[
                                                                    0]) + ", d") if rescue.firstLimpet else " D") + "o the Paperwork: {url}").format(
                rescue=rescue, url=url), '#ratchat')
    bot.say('Case {rescue.client_name} got cleared!'.format(rescue=rescue))
    rescue.board.remove(rescue)
    if not markingForDeletion:
        save_case_later(
            bot, rescue,
            "API is still not done with clearing case {!r}; continuing in background.".format(trigger.group(3))
        )


@commands('list')
@ratlib.sopel.filter_output
@parameterize('w', usage="[-iru@]")
@require_rat('Sorry, you need to be a registered and drilled Rat to use this command.')
def cmd_list(bot, trigger, params=''):
    """
    List the currently active, open cases.

    Supported parameters:
        -i: Also show inactive (but still open) cases.
        -r: Show assigned rats
        -u: Show only cases with no assigned rats
        -@: Show full case IDs.  (LONG)

    """
    if not params or params[0] != '-':
        params = '-'

    showids = '@' in params and bot.config.ratbot.apiurl is not None
    show_inactive = 'i' in params
    showassigned = 'r' in params
    unassigned = 'u' in params
    maxcount = 2 if showassigned else (3 if showids else 6)
    attr = 'client_name'

    board = bot.memory['ratbot']['board']

    def _keyfn(rescue):
        return not rescue.codeRed, rescue.boardindex

    with board:
        actives = list(filter(lambda x: x.active, board.rescues))
        actives.sort(key=_keyfn)
        inactives = list(filter(lambda x: not x.active, board.rescues))
        inactives.sort(key=_keyfn)

    output = []
    for name, cases, expand in (('active', actives, True), ('inactive', inactives, show_inactive)):
        if not cases:
            output.append("No {name} cases".format(name=name))
            continue
        num = len(cases)
        s = 's' if num != 1 else ''
        t = []
        t.append("{num} {name} case{s}".format(num=num, name=name, s=s))
        if expand:
            # list all rescues and replace rescues with IGNOREME if only unassigned rescues should be shown and the
            # rescues have more than 0 assigned rats
            # FIXME: should be done easier to read, but it should work. I wanted to stick to the old way it was
            # implemented.
            templist = (format_rescue(bot, rescue, attr, showassigned, showids, hideboardindexes=False,
                                      showmarkedfordeletionreason=False) if (
                (not unassigned) or (len(rescue.rats) == 0 and len(rescue.unidentifiedRats) == 0)) else 'IGNOREME' for
                        rescue in cases)
            formatlist = []
            for formatted in templist:
                if formatted != 'IGNOREME':
                    formatlist.append(formatted)
                    t.append(formatted)
        output.append(t)
    for part in output:
        totalCount = 0
        length = len(part)
        currCount = 0
        currString = ""
        if part.__class__ is str:
            b = part
            part = []
            part.append(b)
            length = 1
        for case in part:
            if currCount == 0:
                currString = case
            else:
                currString = currString + ", "+case
            currCount += 1
            totalCount += 1
            if currCount == maxcount or totalCount == length:
                bot.say(currString)
                currCount = 0


def format_rescue(bot, rescue, attr='client_name', showassigned=False, showids=True, hideboardindexes=True,
                  showmarkedfordeletionreason=True):
    cr = color("(CR)", colors.RED) if rescue.codeRed else ''
    id = ""
    cl = (('Operation ' + rescue.title) if rescue.title else (getattr(rescue, attr)))
    platform = rescue.platform
    assignedratsstring = ''
    if platform == 'unknown':
        platform = ''
    if platform == 'xb':
        platform = color(' XB', colors.GREEN)
    if platform == 'pc':
        platform = ' PC'
    if platform == 'ps':
        platform = color(' PS4', colors.LIGHT_BLUE)
    if showassigned:
        assignedratsstring = ' Assigned Rats: '
        for rat in rescue.rats:
            assignedratsstring += getRatName(bot, rat)[0] + ', '
        for rat in rescue.unidentifiedRats:
            assignedratsstring += rat + ', '
        if len(rescue.rats) > 0 or len(rescue.rats) > 0:
            assignedratsstring = assignedratsstring.strip(', ')
            assignedratsstring = " " + assignedratsstring
    bi = rescue.boardindex if not hideboardindexes else ''
    if showids:
        id = "@" + (rescue.id if rescue.id is not None else "none")
    reason = ''
    reporter = ''
    if showmarkedfordeletionreason and rescue.data is not None:
        reason = ', Reason: ' + str(rescue.data['markedForDeletion']['reason'])
        reporter = ', reporter: ' + str(rescue.data['markedForDeletion']['reporter'])
    return "[{boardindex}{id}]{client}{cr}{platform}{assignedrats}{reason}{reporter}".format(
        boardindex=bi,
        id=id,
        client=cl,
        cr=cr,
        platform=platform,
        assignedrats=assignedratsstring,
        reason=reason,
        reporter=reporter
    )


@commands('grab')
@ratlib.sopel.filter_output
@parameterize('w', usage='<client name>')
@require_rat('Sorry, you need to be a registered and drilled Rat to use this command.')
def cmd_grab(bot, trigger, client):
    """
    Grab the last line the client said and add it to the case.
    required parameters: client name.
    """
    client = Identifier(client)
    lock, log = bot.memory['ratbot']['log']
    with lock:
        line = log.get(client)

    if line is None:
        # If this were to happen, somebody is trying to break the system.
        # After all, why make a case with no information?
        return bot.reply(client + ' has not spoken recently.')

    result = append_quotes(bot, client, line, create=True)
    if not result:
        return bot.reply("Case was not found and could not be created.")

    if result.created:
        with bot.memory['ratbot']['board'].change(result.rescue):
            result.rescue.data.update(defaultdata)
            result.rescue.data.update({'IRCNick': result.rescue.client, "boardIndex": int(result.rescue.boardindex)})

    bot.say(
        "{rescue.client_name}'s case {verb} with: \"{line}\"  ({tags})"
            .format(
            rescue=result.rescue, verb='opened' if result.created else 'updated', tags=", ".join(result.tags()),
            line=result.added_lines[0]
        )
    )
    save_case_later(
        bot, result.rescue,
        "API is still not done with grab for {rescue.client_name}; continuing in background.".format(
            rescue=result.rescue), forceFull=True
    )


@commands('inject')
@ratlib.sopel.filter_output
@parameterize('FT', usage='<client or case number> <text to add>')
@require_rat('Sorry, you need to be a registered and drilled Rat to use this command.')
def cmd_inject(bot, trigger, find_result, line):
    """
    Inject a custom line of text into the client's case.
    required parameters: Client name or case number, quote to add.
    """
    if not line:
        raise UsageError()
    result = append_quotes(bot, find_result, line, create=True)
    if result.created:
        with bot.memory['ratbot']['board'].change(result.rescue):
            result.rescue.data.update(defaultdata)
            result.rescue.data.update({'IRCNick': result.rescue.client, "boardIndex": int(result.rescue.boardindex)})
        save_case_later(bot, result.rescue, forceFull=True)

    bot.say(
        "{rescue.client_name}'s case {verb} with: \"{line}\"  ({tags})"
            .format(
            rescue=result.rescue, verb='opened' if result.created else 'updated', tags=", ".join(result.tags()),
            line=result.added_lines[0]
        )
    )

    save_case_later(
        bot, result.rescue,
        "API is still not done with inject for {rescue.client_name}; continuing in background.".format(
            rescue=result.rescue)
    )


@commands('sub')
@ratlib.sopel.filter_output
@parameterize('rwT', usage='<client or case number> <line number> [<replacement text>]')
@require_rat('Sorry, you need to be a registered and drilled Rat to use this command.')
def cmd_sub(bot, trigger, rescue, lineno, line=None):
    """
    Substitute or delete an existing line of text to the client's case.  Does not perform autocorrection/autodetection
    required parameters: client name or case number, line number
    optional parameter: replacement text
    """
    try:
        lineno = int(lineno)
    except ValueError:
        return bot.reply('Line number must be an integer.')
    if lineno < 0:
        return bot.reply('Line number cannot be negative.')
    if lineno >= len(rescue.quotes):
        return bot.reply('Case only has {} line(s)'.format(len(rescue.quotes)))
    if not line:
        rescue.quotes.pop(lineno)
        bot.say("Deleted line {}".format(lineno))
    else:
        rescue.quotes[lineno] = line
        bot.say("Updated line {}".format(lineno))

    save_case_later(bot, rescue)


@commands('active', 'activate', 'inactive', 'deactivate')
@ratlib.sopel.filter_output
@requires_case
@require_rat('Sorry, you need to be a registered and drilled Rat to use this command.')
def cmd_active(bot, trigger, rescue):
    """
    Toggle a case active/inactive
    required parameters: client name.
    aliases: active, activate, inactive, deactivate
    """
    rescue.active = not rescue.active
    bot.say(
        "{rescue.client_name}'s case is now {active}"
            .format(rescue=rescue, active=bold('active') if rescue.active else 'inactive')
    )
    save_case_later(bot, rescue)


@commands('epic')
@ratlib.sopel.filter_output
@requires_case
@require_rat('Sorry, you need to be a registered and drilled Rat to use this command.')
def cmd_epic(bot, trigger, rescue):
    """
    Toggle a case epic/not epic
    required parameters: client name.
    """
    rescue.epic = not rescue.epic
    bot.say(
        "{rescue.client_name}'s case is now {epic}"
            .format(rescue=rescue, epic=bold('epic') if rescue.epic else 'not as epic')
    )
    save_case_later(bot, rescue)


@commands('assign', 'add', 'go')
@ratlib.sopel.filter_output
@parameterize('r+', usage="<client or case number> <rats...>")
@require_rat('Sorry, you need to be a registered and drilled Rat to use this command.')
def cmd_assign(bot, trigger, rescue, *rats):
    """
    Assign rats to a client's case.
    required parameters: client name, rat name(s).
    aliases: assign, add, go
    """
    ratlist = []
    for rat in rats:
        if rescue.platform == 'unknown':
            i = getRatId(bot, rat)
        else:
            i = getRatId(bot, rat, platform=rescue.platform)
        # Check if id returned is an id, decide for unidentified rats or rats.
        idstr = str(i['id'])
        if idstr != '0' and idstr != 'None':
            # print('[RatBoard] id was not 0.')
            rescue.rats.update([i['id']])
            ratlist.append(getRatName(bot, i['id'])[0])
        else:
            # print('[RatBoard] id was 0')
            bot.reply('Be advised: ' + rat + ' does not have a registered Rat for the case\'s platform!')
            rescue.unidentifiedRats.update([rat])
            ratlist.append(removeTags(rat))

    bot.say(
        "{client_name}: Please add the following rat(s) to your friends list: {rats}"
            .format(rescue=rescue, rats=", ".join(ratlist), client_name=rescue.client_name.replace(' ', '_'))
    )
    save_case_later(bot, rescue)


@commands('ratid', 'id')
@ratlib.sopel.filter_output
@parameterize('w', usage='<ratname>')
@require_rat('Sorry, you need to be a registered and drilled Rat to use this command.')
def cmd_ratid(bot, trigger, rat):
    """
    Get a rats' id from the api
    required parameters: rat name
    aliases: ratid, id
    """
    id = getRatId(bot=bot, ratname=rat)
    bot.say('Rat id for ' + str(id['name']) + ' is ' + str(id['id']))


@commands('unassign', 'deassign', 'rm', 'remove', 'standdown')
@ratlib.sopel.filter_output
@parameterize('r+', usage="<client or case number> <rats...>")
@require_rat('Sorry, you need to be a registered and drilled Rat to use this command.')
def cmd_unassign(bot, trigger, rescue, *rats):
    """
    Remove rats from a client's case.
    required parameters: client name or board index and the rats to unassign
    aliases: unassign, deassign, rm, remove, standdown
    """
    rescue.unidentifiedRats -= set(rats)
    for rat in rats:
        rat = str(getRatId(bot, rat)['id'])
        if rat != '0':
            rescue.rats -= {rat}
            callapi(bot, 'PUT', '/rescues/' + str(rescue.id) + '/unassign/' + rat, triggernick=str(trigger.nick))

    bot.say(
        "Removed from {rescue.client_name}'s case: {rats}"
            .format(rescue=rescue, rats=", ".join(rats))
    )
    save_case_later(bot, rescue)


@commands('codered', 'casered', 'cr')
@ratlib.sopel.filter_output
@requires_case
@require_rat('Sorry, you need to be a registered and drilled Rat to use this command.')
def cmd_codered(bot, trigger, rescue):
    """
    Toggles the code red status of a case.
    A code red is when the client is so low on fuel that their life support
    system has failed, indicated by the infamous blue timer on their HUD.
    aliases: codered, casered, cr
    """
    rescue.codeRed = not rescue.codeRed
    if rescue.codeRed:
        bot.say('CODE RED! {rescue.client_name} is on emergency oxygen.'.format(rescue=rescue), transform=False)
        if rescue.rats:
            ratnames = []
            for rat in rescue.rats:
                ratnames.append(getRatName(bot, rat)[0])
            bot.say(", ".join(ratnames) + ": This is your case!")
    else:
        bot.say('{rescue.client_name}\'s case is no longer CR.'.format(rescue=rescue))

    save_case_later(bot, rescue)


@requires_case
@require_rat('Sorry, you need to be a registered and drilled Rat to use this command.')
def cmd_platform(bot, trigger, rescue, platform=None):
    """
    Sets a case platform to PC or xbox.
    """
    rescue.platform = platform
    bot.say(
        "{rescue.client_name}'s platform set to {platform}".format(rescue=rescue, platform=('PS4' if rescue.platform.upper() == 'PS' else rescue.platform.upper()))
    )
    save_case_later(
        bot, rescue,
        (
            "API is still not done updating platform for {rescue.client_name}; continuing in background."
                .format(rescue=rescue)
        )
    )


# For some reason, this can't be tricked with functools.partial.
@commands('pc')
@require_rat('Sorry, you need to be a registered and drilled Rat to use this command.')
def cmd_platform_pc(bot, trigger):
    """Sets a case's platform to PC"""
    return cmd_platform(bot, trigger, platform='pc')


@commands('xb(?:ox)?(?:-?(?:1|one))?')
@require_rat('Sorry, you need to be a registered and drilled Rat to use this command.')
def cmd_platform_xb(bot, trigger):
    """Sets a case's platform to XB"""
    return cmd_platform(bot, trigger, platform='xb')

@commands('ps(?:4)?')
@require_rat('Sorry, you need to be a registered and drilled Rat to use this command.')
def cmd_plaform_ps(bot, trigger):
    """Sets a case's platform to PlayStation"""
    if bot.config.ratboard.enable_ps_support == 'True' or False:
        return cmd_platform(bot, trigger, platform='ps')
    else:
        bot.say("PlayStation Support not yet enabled.")

@commands('sys', 'system', 'loc', 'location')
@ratlib.sopel.filter_output
@parameterize('rT', usage='<client or case number> <system name>')
@ratlib.db.with_session
@require_rat('Sorry, you need to be a registered and drilled Rat to use this command.')
def cmd_system(bot, trigger, rescue, system, db=None):
    """
    Sets a case's system.
    required parameters: Client name or case number, system location
    aliases: sys, system, loc, location
    """
    if not system:
        raise UsageError()

    # Try to find the system in EDDB.
    fmt = "Location of {rescue.client_name} set to {rescue.system}"

    result = db.query(Starsystem).filter(Starsystem.name_lower == system.lower()).first()
    if result:
        system = result.name
    else:
        fmt += "  (not in EDDB)"
    rescue.system = system
    bot.say(fmt.format(rescue=rescue))
    save_case_later(
        bot, rescue,
        (
            "API is still not done updating system for {rescue.client_name}; continuing in background."
                .format(rescue=rescue)
        )
    )


@commands('cmdr', 'commander')
@ratlib.sopel.filter_output
@parameterize('rT', usage='<client or case number> <commander namename>')
@ratlib.db.with_session
@require_rat('Sorry, you need to be a registered and drilled Rat to use this command.')
def cmd_commander(bot, trigger, rescue, commander, db=None):
    """
    Sets a client's in-game commander name.
    required parameters: Client name or case number, commander name
    aliases: cmdr, commander
    """
    if not commander:
        raise UsageError()

    with rescue.change():
        rescue.client = commander

    bot.say("Client for case {rescue.boardindex} is now CMDR {commander}".format(rescue=rescue, commander=commander))
    save_case_later(
        bot, rescue,
        (
            "API is still not done updating system for {rescue.client_name}; continuing in background."
                .format(rescue=rescue)
        )
    )

_ratmama_regex = re.compile(r"""
    (?x)
    # The above makes whitespace and comments in the pattern ignored.
    # Saved at https://regex101.com/r/kt3gjH/3
    \s*                                  # Handle any possible leading whitespace
    Incoming\s+Client:\s*   # Match "Incoming Client" prefix
    # Wrap the entirety of rest of the pattern in a group to make it easier to echo the entire thing
    (?P<all>
    (?P<cmdr>[^@#\d\s].*?)               # Match CDMR name.  Don't allow leading digits or @/#, as it breaks things
                                         # (and probably isn't a legal name anyways).  Dispatch can manually handle
                                         # those cases if it turns out to be a thing, or someone can fix Ratmama too.
    \s+-\s+                              #  -
    System:\s*(?P<system>.*?)            # Match system name
    \s+-\s+                              #  -
    Platform:\s*(?P<platform>\w+)        # Match platform (currently can't contain spaces)
    \s+-\s+                              #  -
    O2:\s*(?P<o2>.+?)                    # Match oxygen status
    \s+-\s+                              #  -
    Language:\s*
    (?P<full_language>                   # Match full language text (for regenerating the line)
    (?P<language>.+?)\s*                 # Match language name. (currently unused)
    \(                                   # The "(" of "(en-US)"
    (?P<language_code>.+?)               # "en"
    (?:                                  # Optional group
        -(?P<language_country>.+)        # "-", "US" (currently unused)
    )?                                   # Actually make the group optional.
    \)                                   # The ")" of "(en-US)"
    )                                    # End of full language text
    (?:                                  # Possibly match IRC nickname
    \s+-\s+                              #  -
    IRC\s+Nickname:\s*(?P<nick>[^\s]+)   # IRC nickname
    )?                                   # ... emphasis on "Possibly"
    )                                    # End of the main capture group
    \s*                                  # Handle any possible trailing whitespace
    $                                    # End of pattern
""")

@rule('Incoming Client:.* - O2:.*')
@require_chanmsg
@with_session
def ratmama_parse(bot, trigger, db):
    """
    Parse Incoming KiwiIRC clients that are announced by RatMama

    :param trigger: line that triggered this
    """
    # print('[RatBoard] triggered ratmama_parse')
    # print('[RatBoard] line: ' + line)
<<<<<<< HEAD
    if Identifier(trigger.nick) in ('Ratmama[BOT]', 'Dewin'):
        match = _ratmama_regex.fullmatch(trigger.group())
        if not match:
            return

        # Parse results
        fields = match.groupdict()
        fields["ratsignal"] = bot.config.ratboard.signal.upper()

        # Create format string
        fmt = (
            "{ratsignal} - CMDR {cmdr} - System: {system} - Platform: {platform} - O2: {o2}"
            " - Language: {full_language}"
        )
        if fields["nick"]:
            fmt += " - IRC Nickname: {nick}"

        # Create plaintext versions of newline
        newline = fmt.format(**fields)
        result = append_quotes(bot, fields["cmdr"], fmt.format(**fields), create=True)
        case = result.rescue  # Reduce typing later.

        # Update the case
        if not case.system:
            case.system = fields["system"]
        case.codeRed = (fields["o2"] != "OK")
        case.platform = fields["platform"].lower()
        with bot.memory['ratbot']['board'].change(case):
            case.data.update(defaultdata)
            case.data.update({
                'langID': fields["language_code"],
                'IRCNick': fields["nick"],
                "boardIndex": int(case.boardindex)
            })

        if not fields["nick"]:
            fields["nick"] = fields["cmdr"]

        save_case_later(bot, case, forceFull=True)

=======
    if Identifier(trigger.nick) == 'Ratmama[BOT]':
        import re
        newline = line.replace("Incoming Client:", bot.config.ratboard.signal.upper() + " - CMDR")
        cmdr = re.search('(?<=CMDR ).*?(?= - )', newline).group()
        system = re.search('(?<=System: ).*?(?= - )', newline).group()
        platform = re.search('(?<=Platform: ).*?(?= - )', newline).group()
        crstring = re.search('(?<=O2: ).*?(?= -)', newline).group()
        langID = re.search('Language: .* \((.*)\)', newline).group(1)
        try:
            ircnick = re.search('(?<= - IRC Nickname: ).*', newline).group()
        except:
            ircnick = cmdr
        try:
            langID = langID[0:langID.index('-')]
        except ValueError:
            pass
        result = append_quotes(bot, cmdr, [newline], create=True)
        cr = False
        if crstring != "OK":
            cr = True
            newline = newline.replace(crstring, color('\u0002' + crstring + '\u000F', colors.RED))
        if platform == 'XB':
            newline = newline.replace(platform, color(platform, colors.GREEN))
        if platform == 'PS4':
            newline = newline.replace(platform, color('PS4', colors.LIGHT_BLUE))
        if not result.rescue.system:
            result.rescue.system = system
        newline = newline.replace(cmdr, '\u0002' + cmdr + '\u000F').replace(system,
                                                                            '\u0002' + result.rescue.system + '\u000F').replace(
            platform, '\u0002' + platform + '\u000F')
        if platform == 'PS4':
            platform = 'PS'
        result.rescue.codeRed = cr
        result.rescue.platform = platform.lower()
        with bot.memory['ratbot']['board'].change(result.rescue):
            result.rescue.data.update(defaultdata)
            result.rescue.data.update(
                {'langID': langID, 'IRCNick': ircnick, "boardIndex": int(result.rescue.boardindex)})
        save_case_later(bot, result.rescue, forceFull=True)
>>>>>>> 4cdab5ac
        if result.created:
            # Add IRC formatting to fields, then substitute them into to output to the channel
            # (But only if this is a new case, because we aren't using it otherwise)
            system = db.query(Starsystem).filter(Starsystem.name_lower == fields["system"].lower()).first()

            if case.codeRed:
                fields["o2"] = bold(color(fields["o2"], colors.RED))

            if case.platform == 'xb':
                fields["platform"] = color(fields["platform"], colors.GREEN)
            # elif case.platform == 'ps4':
            #     fields["platform"] = color(fields["platform"], colors.BLUE)
            fields["platform"] = bold(fields["platform"])
            fields["system"] = bold(fields["system"])
            fields["cmdr"] = bold(fields["cmdr"])

            if system:
                nearest, distance = system.nearest_landmark(db, with_distance=True)
                if nearest and nearest.name_lower != system.name_lower:
                    fields["system"] += " ({:.2f} LY from {})".format(distance, nearest.name)
            else:
                fields["system"] += " (not in EDDB)"

            bot.say((fmt + " (Case #{boardindex})").format(boardindex=case.boardindex, **fields))
        else:
            bot.say("{0.client} has reconnected to the IRC! (Case #{0.boardindex})".format(case))


@commands('closed', 'recent')
@require_rat('Sorry, you need to be a registered and drilled Rat to use this command.')
def cmd_closed(bot, trigger):
    '''
    Lists the 5 last closed rescues to give the ability to reopen them
    aliases: closed, recent
    '''
    try:
        result = callapi(bot=bot, uri='/rescues?open=False&limit=5&order=updatedAt&direction=DESC', method='GET',
                         triggernick=str(trigger.nick))
        data = result['data']
        rescue0 = getDummyRescue()
        rescue1 = getDummyRescue()
        rescue2 = getDummyRescue()
        rescue3 = getDummyRescue()
        rescue4 = getDummyRescue()

        try:
            rescue0 = data[0]
            rescue1 = data[1]
            rescue2 = data[2]
            rescue3 = data[3]
            rescue4 = data[4]
        except:
            bot.say('Couldn\'t grab 5 cases. The output might look weird.')
        bot.say(
            "These are the newest closed rescues: 1: Client " + str(rescue0['client']) + " at " + str(
                rescue0['system']) + " - id: " + str(rescue0['id']) + " 2: Client " + str(
                rescue1['client']) + " at " + str(rescue1['system']) + " - id: " + str(rescue1['id']))
        bot.say("3: Client " + str(rescue2['client']) + " at " + str(rescue2['system']) + " - id: " + str(
            rescue2['id']) + " 4: Client " + str(rescue3['client']) + " at " + str(rescue3['system']) + " - id: " + str(
            rescue3['id']))
        bot.say(
            "5: Client " + str(rescue4['client']) + " at " + str(rescue4['system']) + " - id: " + str(rescue4['id']))

    except ratlib.api.http.APIError:
        bot.reply('Got an APIError, sorry. Try again later!')


def getDummyRescue():
    return {'client': 'dummy', 'system': 'dummy', 'id': 'dummy'}


@commands('reopen')
@parameterize('+', usage="<id>")
@require_overseer('Sorry pal, you\'re not an overseer or higher!')
def cmd_reopen(bot, trigger, id):
    """
    Reopens a case by its full database ID
    """
    try:
        result = callapi(bot, 'PUT', data={'open': True}, uri='/rescues/' + str(id), triggernick=str(trigger.nick))
        refresh_cases(bot, force=True)
        bot.say('Reopened case. Cases refreshed, care for your case numbers!')
    except ratlib.api.http.APIError:
        # print('[RatBoard] apierror.')
        bot.reply('id ' + str(id) + ' does not exist or other API Error.')


@commands('delete')
@require_overseer(message='Sorry pal, you\'re not an overseer or higher!')
@parameterize('+', usage='<id/list>')
def cmd_delete(bot, trigger, id):
    """
    Parameters:
        id - Delete a rescue by its full database ID
        list - Shows the Marked for Deletion List™
    """
    func_delete(bot, trigger, id)


def func_delete(bot, trigger, id):
    if 'list' != id:
        try:
            result = callapi(bot, 'DELETE', uri='/rescues/' + str(id), triggernick=str(trigger.nick))
            # print('[RatBoard] ' + str(result))
        except ratlib.api.http.APIError as ex:
            bot.reply('Case with id ' + str(id) + ' does not exist or other APIError.')
            print('[RatBoard] ' + str(ex))
            return
        bot.say('Deleted case with id ' + str(id) + ' - THIS IS NOT REVERTIBLE!')
    else:
        result = callapi(bot, 'GET', uri='/rescues?data={"markedForDeletion":{"marked":true}}',
                         triggernick=str(trigger.nick))
        caselist = []
        for case in result['data']:
            rescue = Rescue.load(case)
            caselist.append(format_rescue(bot, rescue))
        if (len(caselist) == 0):
            bot.say('No Cases marked for deletion!')
        else:
            bot.say('Cases marked for deletion:')
        for case in caselist:
            bot.say(str(case))


@commands('mdlist')
@require_overseer('Sorry pal, you\'re not an overseer or higher!')
def cmd_mdlist(bot, trigger):
    """
    Shows the Marked for Deletion List™
    """
    func_delete(bot, trigger, 'list')


@commands('quoteid')
@require_overseer(message='Sorry pal, you\'re not an overseer or higher!')
@parameterize('+', usage='<id>')
def cmd_quoteid(bot, trigger, id):
    """
    Quotes a case by its database id
    """
    try:
        result = callapi(bot, method='GET', uri='/rescues/' + str(id), triggernick=str(trigger.nick))
        rescue = Rescue.load(result['data'])
        func_quote(bot, trigger, rescue, showboardindex=False)
    except:
        bot.reply('Couldn\'t find a case with id ' + str(id) + ' or other APIError')


@commands('title')
@parameterize('rw*', '<case # or client name> <title to set>')
@require_rat('Sorry, you need to be a registered and drilled Rat to use this command.')
def cmd_title(bot, trigger, rescue, *title):
    """
    Sets the Operation Title of a rescue.
    required parameters: boardindex or clientname and Title to set
    """
    comptitle = ""
    for s in title:
        comptitle = comptitle + s
    rescue.title = comptitle
    bot.say('Set ' + rescue.client + '\'s case Title to "' + comptitle + '"')
    save_case_later(bot, rescue)


@commands('pwl', 'pwlink', 'paperwork', 'paperworklink')
@parameterize(params='r', usage='<client name or case number>')
@require_rat('Sorry, you need to be a registered and drilled Rat to use this command.')
def cmd_pwl(bot, trigger, case):
    """
    Creates the link for the paperwork of any currently open rescue and shortens it (if the shortener module is active)
    required parameters: client name or board index
    aliases: pwl, pwlink, paperwork, paperworklink
    """
    url = "{apiurl}/rescues/edit/{rescue.id}".format(
        rescue=case, apiurl=str(bot.config.ratbot.apiurl).strip('/'))
    shortened = url
    if bot.memory['ratbot']['shortener']:
        shortened = bot.memory['ratbot']['shortener'].shortenUrl(bot, url)['shorturl']
    bot.reply('Here you go: ' + str(shortened))


# This should go elsewhere, but here for now.
@commands('version', 'uptime')
def cmd_version(bot, trigger):
    """
    Shows the bot's current version and Uptime
    aliases: version, uptime
    """
    started = bot.memory['ratbot']['stats']['started']
    bot.say(
        "Version {version}, up {delta} since {time}"
            .format(
            version=bot.memory['ratbot']['version'],
            delta=timeutil.format_timedelta(datetime.datetime.now(tz=started.tzinfo) - started),
            time=timeutil.format_timestamp(started)
        )
    )


@commands('flush', 'resetnames', 'rn', 'flushnames', 'fn')
@require_rat('Sorry, you need to be a registered and drilled rat to access this command.')
def cmd_flush(bot, trigger):
    """
    Resets the cached RatNames. Helps with Bugged rat names on !assign
    aliases: flush, resetnames, rn, flushnames, fn
    """
    flushNames()
    bot.say('Cached names flushed!')


@commands('host')
def cmd_host(bot, trigger):
    """
    Shows you your current host to verify priviliges
    """
    bot.reply('Your Host is: ' + str(trigger.host))


@commands('refreshboard', 'resetboard', 'forceresetboard', 'forcerefreshboard', 'frb', 'fbr', 'boardrefresh')
@require_overseer('Sorry, but you need to be a registered Overseer or higher to access this command.')
def cmd_forceRefreshBoard(bot, trigger):
    """
    Forcefully resets the Board. This removes all "Ghost" Cases as they are grabbed from the API. Boardindexes will get lost and changed by this
    aliases: refreshboard, resetboard, forceresetboard, forcerefreshboard, br, fbr, boardrefresh (kinda went overBOARD with that. hah. puns.)
    """
    bot.say(
        'Force refreshing the Board. This removes all cases and grabs them from the API. DISPATCH, be advised: Case numbers may be changed!')
    refresh_cases(bot, force=True)
    bot.say('Force refresh done.')


def getFact(bot, factname, lang='en'):
    try:
        return ratlib.db.Fact.find(db=bot.memory['ratbot']['db'](), name=factname, lang=lang).message
    except AttributeError:
        return ratlib.db.Fact.find(db=bot.memory['ratbot']['db'](), name=factname, lang='en').message


def rescueMarkedForDeletion(rescue):
    return rescue.data.get('markedForDeletion').get('marked')


def getDeletionReason(rescue):
    return rescue.data.get('markedForDeletion').get('reason')


def getDeletionReporter(rescue):
    return rescue.data.get('markedForDeletion').get('reporter')


def setRescueMarkedForDeletion(bot, rescue, marked, reason='None.', reporter='Noone.'):
    rescue.data.update({'markedForDeletion': {'marked': marked, 'reason': str(reason), 'reporter': str(reporter)}})
    save_case_later(bot, rescue, forceFull=True)


@commands('md', 'mdadd', 'markfordeletion', 'markfordelete')
@parameterize('rt', '<client/board #> <reason>')
@require_rat('Sorry, but you need to be a registered and drilled Rat to use this command.')
def cmd_md(bot, trigger, case, reason):
    """
    Closes a rescue and adds it to the Marked for Deletion List™
    required parameters: client name or board index and the reason it should be deleted
    aliases: md, mdadd, markfordeletion, markfordelete
    """
    bot.say('Closing case of ' + str(case.client) + ' (Case #' + str(
        case.id) + ') and adding it to the Marked for Deletion List™.')
    func_clear(bot, trigger, case, markingForDeletion=True)
    setRescueMarkedForDeletion(bot=bot, rescue=case, marked=True, reason=reason, reporter=trigger.nick)


@commands('mdremove', 'mdr', 'mdd', 'mddeny')
@parameterize('w', '<id>')
@require_overseer('Sorry, but you need to be an overseer or higher to use this command!')
def cmd_mdremove(bot, trigger, caseid):
    """
    Remove a case from the Marked for Deletion List™ (Does NOT reopen the case!)
    required parameter: database id
    aliases: mdremove, mdr, mdd, mddeny
    """
    try:
        result = callapi(bot, method='GET', uri='/rescues/' + str(caseid), triggernick=str(trigger.nick))
        rescue = Rescue.load(result['data'])
        setRescueMarkedForDeletion(bot, rescue, marked=False)
        bot.say('Successfully removed ' + str(rescue.client) + '\'s case from the Marked for Deletion List™.')
    except:
        bot.reply('Couldn\'t find a case with id ' + str(caseid) + ' or other APIError')


@commands('ircnick', 'nick', 'nickname')
@parameterize('rt')
@require_rat('Sorry, but you need to be a registered and drilled Rat to use this command.')
def cmd_nick(bot, trigger, case, newnick):
    """
    Sets a new nickname for this case.
    """
    with bot.memory['ratbot']['board'].change(case):
        case.data.update({'IRCNick': newnick})
    save_case_later(bot, case, forceFull=True)
    bot.say('Set Nick to ' + str(newnick))<|MERGE_RESOLUTION|>--- conflicted
+++ resolved
@@ -1326,7 +1326,7 @@
     """
     # print('[RatBoard] triggered ratmama_parse')
     # print('[RatBoard] line: ' + line)
-<<<<<<< HEAD
+
     if Identifier(trigger.nick) in ('Ratmama[BOT]', 'Dewin'):
         match = _ratmama_regex.fullmatch(trigger.group())
         if not match:
@@ -1353,7 +1353,10 @@
         if not case.system:
             case.system = fields["system"]
         case.codeRed = (fields["o2"] != "OK")
-        case.platform = fields["platform"].lower()
+        if fields["platform"] == "PS4":
+            case.platform = "ps"
+        else:
+            case.platform = fields["platform"].lower()
         with bot.memory['ratbot']['board'].change(case):
             case.data.update(defaultdata)
             case.data.update({
@@ -1366,48 +1369,6 @@
             fields["nick"] = fields["cmdr"]
 
         save_case_later(bot, case, forceFull=True)
-
-=======
-    if Identifier(trigger.nick) == 'Ratmama[BOT]':
-        import re
-        newline = line.replace("Incoming Client:", bot.config.ratboard.signal.upper() + " - CMDR")
-        cmdr = re.search('(?<=CMDR ).*?(?= - )', newline).group()
-        system = re.search('(?<=System: ).*?(?= - )', newline).group()
-        platform = re.search('(?<=Platform: ).*?(?= - )', newline).group()
-        crstring = re.search('(?<=O2: ).*?(?= -)', newline).group()
-        langID = re.search('Language: .* \((.*)\)', newline).group(1)
-        try:
-            ircnick = re.search('(?<= - IRC Nickname: ).*', newline).group()
-        except:
-            ircnick = cmdr
-        try:
-            langID = langID[0:langID.index('-')]
-        except ValueError:
-            pass
-        result = append_quotes(bot, cmdr, [newline], create=True)
-        cr = False
-        if crstring != "OK":
-            cr = True
-            newline = newline.replace(crstring, color('\u0002' + crstring + '\u000F', colors.RED))
-        if platform == 'XB':
-            newline = newline.replace(platform, color(platform, colors.GREEN))
-        if platform == 'PS4':
-            newline = newline.replace(platform, color('PS4', colors.LIGHT_BLUE))
-        if not result.rescue.system:
-            result.rescue.system = system
-        newline = newline.replace(cmdr, '\u0002' + cmdr + '\u000F').replace(system,
-                                                                            '\u0002' + result.rescue.system + '\u000F').replace(
-            platform, '\u0002' + platform + '\u000F')
-        if platform == 'PS4':
-            platform = 'PS'
-        result.rescue.codeRed = cr
-        result.rescue.platform = platform.lower()
-        with bot.memory['ratbot']['board'].change(result.rescue):
-            result.rescue.data.update(defaultdata)
-            result.rescue.data.update(
-                {'langID': langID, 'IRCNick': ircnick, "boardIndex": int(result.rescue.boardindex)})
-        save_case_later(bot, result.rescue, forceFull=True)
->>>>>>> 4cdab5ac
         if result.created:
             # Add IRC formatting to fields, then substitute them into to output to the channel
             # (But only if this is a new case, because we aren't using it otherwise)
@@ -1418,8 +1379,8 @@
 
             if case.platform == 'xb':
                 fields["platform"] = color(fields["platform"], colors.GREEN)
-            # elif case.platform == 'ps4':
-            #     fields["platform"] = color(fields["platform"], colors.BLUE)
+            elif case.platform == 'ps':
+                fields["platform"] = color("PS4", colors.LIGHT_BLUE)
             fields["platform"] = bold(fields["platform"])
             fields["system"] = bold(fields["system"])
             fields["cmdr"] = bold(fields["cmdr"])
