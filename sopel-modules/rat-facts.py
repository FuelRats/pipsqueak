--- conflicted
+++ resolved
@@ -10,16 +10,12 @@
 
 import json
 import os.path
-<<<<<<< HEAD
-from sopel.module import commands, NOLIMIT, rule
-=======
 import os.path
 import re
 import glob
 import functools
 import threading
 from sopel.module import commands, NOLIMIT, HALFOP, OP
->>>>>>> eeab0e49
 from sopel.config.types import StaticSection, ValidatedAttribute
 from sopel.tools import SopelMemory, Identifier
 
@@ -339,9 +335,6 @@
 
 def configure(config):
     config.define_section('ratfacts', RatfactsSection)
-<<<<<<< HEAD
-    config.ratfacts.configure_setting('filename', "The name of the json file containing the fact list.")
-=======
     config.ratfacts.configure_setting(
         'filename',
         (
@@ -368,7 +361,6 @@
     mem = bot.memory['ratbot']['ratfacts']
     mem['facts'] = LockableSet(Fact.unique_names(bot=bot))
     mem['langs'] = LockableSet(Fact.unique_langs(bot=bot))
->>>>>>> eeab0e49
 
 
 def import_facts(bot, using="INSERT OR IGNORE"):
