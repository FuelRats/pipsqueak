#coding: utf8
"""
rat_search.py - Elite Dangerous System Search module.
Copyright (c) 2017 The Fuel Rats Mischief,
All rights reserved.

Licensed under the BSD 3-Clause License.

Copyright originally by Dimitri "Tyrope" Molenaars <tyrope@tyrope.nl> (2015),
under the Eiffel Forum License, version 2

See LICENSE.md

This module is built on top of the Sopel system.
http://sopel.chat/
"""

#Python core imports
import json
import os
import datetime
import threading
import functools
from collections import Counter
<<<<<<< HEAD

import requests
from requests.exceptions import Timeout
=======
>>>>>>> 08615d6e

#Sopel imports
from sopel.module import commands, interval, example, NOLIMIT, HALFOP, OP, rate
from sopel.tools import SopelMemory

from sqlalchemy import sql, orm
from sqlalchemy.orm.util import object_state

from ratlib import timeutil
import ratlib
import ratlib.sopel
import ratlib.starsystem as rl_starsystem
from ratlib.db import with_session, Starsystem, StarsystemPrefix, Landmark, get_status
from ratlib.autocorrect import correct
import re
from ratlib.api.names import require_permission, Permissions
from ratlib.hastebin import post_to_hastebin
from ratlib.util import timed


def configure(config):
    ratlib.sopel.configure(config)


def setup(bot):
    ratlib.sopel.setup(bot)

    bot.memory['ratbot']['searches'] = SopelMemory()
    bot.memory['ratbot']['systemFile'] = ratlib.sopel.makepath(bot.config.ratbot.workdir, 'systems.json')

    frequency = int(bot.config.ratbot.edsm_autorefresh or 0)
    if frequency > 0:
        interval(frequency)(task_sysrefresh)

<<<<<<< HEAD

def sysapi_query(system, querytype, strat="lev"):
    system = system.title()
    if querytype == "search":
        querystring = f'https://system.api.fuelrats.com/search?name={system}&type={strat}'
    if querytype == "landmark":
        querystring = f'https://system.api.fuelrats.com/landmark?name={system}'
    else:
        querystring = f'https://system.api.fuelrats.com/api/systems?filter[name:eq]={system}'
    try:
        response = requests.get(querystring)
        if response.status_code != 200:
            return {"error": "System API did not respond with valid data."}
        result = response.json()
    except Timeout:
        return {"error": "The request to Systems API timed out!"}
    return result


=======
>>>>>>> 08615d6e
@commands('search')
@example('!search lave', '')
@with_session
def search(bot, trigger, db=None):
    """
    Searches for system name matches. Recoded to pull from Systems API.
    """

    system = trigger.group(2)
    if system:
        system = re.sub(r'\s\s+', ' ', system.strip())
    if not system:
        bot.reply("Usage: {} <name of system>".format(trigger.group(1)))
        return

    if len(system) > 100:
        # Postgres has a hard limit of 255, but this is long enough.
        bot.reply("System name is too long.")
        return

    # Try autocorrection first.
    result = correct(system)
    if result.fixed:
        system = result.output
    system_name = '"{}"'.format(system)
    if result.fixed:
        system_name += " (autocorrected)"

<<<<<<< HEAD
    result = sysapi_query(system, "search")
    if "error" in result:
        return bot.say(f"An error occurred while accessing systems API: {result['error']}")
    if result:
        result = result['data']
=======
    result = rl_starsystem.sysapi_query(system, "search")
    if result:
        if "error" in result['meta']:
            return bot.say(f"An error occured while accessing systems API: {result['meta']['error']}")

>>>>>>> 08615d6e
        return bot.say("Nearest matches for {system_name} are: {matches}".format(
            system_name=system_name,
            matches=", ".join('"{0[name]}" [{0[similarity]}]'.format(row) for row in result['data'])
        ))
    # No hits, attempt a dimetaphone search instead.
    result = sysapi_query(system, "search", "dmeta")
    if "error" in result:
        return bot.say(f"An error occurred while accessing systems API: {result['error']}")
    if result:
        result = result['data']
        return bot.say("No hits, attempted dimetaphone search for {system_name}: {matches}".format(
            system_name=system_name,
            matches=", ".join('"{0[name]}" [{0[similarity]}]'.format(row) for row in result)
        ))
    return bot.say("No similar results for {system_name}".format(system_name=system_name))


def refresh_time_stats(bot):
    """
    Returns formatted stats on the last refresh.
    """
    stats = bot.memory['ratbot']['stats'].get('starsystem_refresh')
    if not stats:
        return "No starsystem refresh stats are available."
    return (
        "Refresh took {total:.2f} seconds.  (Load: {load:.2f}, Prune: {prune:.2f}, Systems: {systems:.2f},"
        " Prefixes: {prefixes:.2f}, Stats: {stats:.2f}, Optimize: {optimize:.2f}, Bloom: {bloom:.2f}, Misc: {misc:.2f})"
        .format(**stats)
    )


@commands('sysstats')
@with_session
def cmd_sysstats(bot, trigger, db=None):
    """Diagnostics and statistics."""
    def ct(table, *filters):
        result = db.query(sql.func.count()).select_from(table)
        if filters:
            result = result.filter(*filters)
        return result.scalar()

    all_options = {'count', 'bloom', 'refresh', 'all'}
    options = (set((trigger.group(2) or '').lower().split(' ')) & all_options) or {'count'}
    if 'all' in options:
        options = all_options

    if 'count' in options:
        stats = {
            'excluded': (
                db.query(sql.func.count(Starsystem.name_lower))
                .join(StarsystemPrefix)
                .filter(sql.or_(
                    StarsystemPrefix.cume_ratio < 0.05,
                    sql.and_(StarsystemPrefix.word_ct <= 1, sql.func.length(StarsystemPrefix.first_word) < 6)
                ))
                .scalar()
            ),
            'count': ct(Starsystem),
            'prefixes': ct(StarsystemPrefix),
            'one_word': ct(StarsystemPrefix, StarsystemPrefix.word_ct == 1)
        }
        stats['pct'] = 0 if not stats['count'] else stats['excluded'] / stats['count']

        num_systems = ct(Starsystem)
        bot.say(
            "{count} starsystems under {prefixes} unique prefixes."
            " {one_word} single word systems. {excluded} ({pct:.0%}) systems excluded from system name detection."
            .format(**stats)
        )

    if 'refresh' in options:
        bot.say(refresh_time_stats(bot))

    if 'bloom' in options:
        stats = bot.memory['ratbot']['stats'].get('starsystem_bloom')
        bloom = bot.memory['ratbot'].get('starsystem_bloom')

        if not stats or not bloom:
            bot.say("Bloom filter stats are unavailable.")
        else:
            bot.say(
                "Bloom filter generated in {time:.2f} seconds. k={k}, m={m}, n={entries}, {numset} bits set,"
                " {pct:.2%} false positive chance."
                .format(k=bloom.k, m=bloom.m, pct=bloom.false_positive_chance(), numset=bloom.setbits, **stats)
            )


def task_sysrefresh(bot):
    try:
        rl_starsystem.refresh_database(bot, background=True, callback=lambda: print("Starting background EDSM refresh."))
    except rl_starsystem.ConcurrentOperationError:
        pass


@commands('sysrefresh')
@with_session
def cmd_sysrefresh(bot, trigger, db=None):
    """
    Refreshes the starsystem database if you have halfop or better.  Reports the last refresh time otherwise.

    -f: Force refresh even if data is stale.  Requires op.
    """
    access = ratlib.sopel.best_channel_mode(bot, trigger.nick)
    privileged = access & (HALFOP | OP)
    msg = ""

    if privileged:
        options = "" if not trigger.group(2) or trigger.group(2)[0] != '-' else trigger.group(2)[1:]
        force = 'f' in options and (access & OP)
        prune = not ('p' in options and (access & OP))


        try:
            refreshed = rl_starsystem.refresh_database(
                bot,
                force=force,
                prune=prune,
                callback=lambda: bot.say("Starting starsystem refresh...")
            )
            if refreshed:
                bot.say(refresh_time_stats(bot))
                return
            msg = "Not yet.  "
        except rl_starsystem.ConcurrentOperationError:
            bot.say("A starsystem refresh operation is already in progress.")
            return

    when = get_status(db).starsystem_refreshed
    if not when:
        msg += "The starsystem database appears to have never been initialized."
    else:
        when = when.astimezone(datetime.timezone.utc)
        msg += "The starsystem database was refreshed at {} ({}) or an update is still in progress. It is only allowed every {} seconds.".format(
            timeutil.format_timestamp(when), timeutil.format_timedelta(when), bot.config.ratbot.edsm_maxage or '<unknown>'
        )
    bot.say(msg)


@commands('scan')
def cmd_scan(bot, trigger):
    """
    Used for system name detection testing.
    """
    if not trigger.group(2):
        bot.reply("Usage: {} <line of text>".format(trigger.group(1)))

    line = trigger.group(2).strip()
    results = rl_starsystem.scan_for_systems(bot, line)
    bot.say("Scan results: {}".format(", ".join(results) if results else "no match found"))


@commands('plot')
@require_permission(Permissions.rat)
# @rate(60 * 30)
@with_session
def cmd_plot(bot, trigger, db=None):
    """
    Usage: !plot <sys1> to <sys2>
            This function has a limit of once per 30 minutes per person as it is a taxing calculation.
            Plots a route from sys1 to sys2 with waypoints every 1000 Lightyears. It only calculates these waypoints,
            so some waypoints MAY be unreachable, but it should be suitable for most of the Milky way, except when
            crossing outer limbs.
    """
    bot.say("This function has been superseded by improvements in the in-game route plotter, and Spansh's neutron plotter https://spansh.co.uk/plotter")
    return NOLIMIT

    maxdistance = 990

    # if not trigger._is_privmsg:
    #     bot.say("This command is spammy, please use it in a private message.")
    #     return NOLIMIT
    locked = False
    try:
        locked = bot.memory['ratbot']['plots_available'].acquire(blocking=False)
        if not locked:
            bot.reply(
                "Sorry, but there are already {} plots running.  Please try again later."
                .format(bot.memory['ratbot']['maxplots'])
            )
            return NOLIMIT


        line = (trigger.group(2) or '').strip()
        if line.startswith('-b'):
            # Batched mode is no longer implemented, (all plots are batched) but discard it to not break parsing.
            line = line[2:].strip()
        names = list(x.strip() for x in line.split(' to '))
        if len(names) != 2:
            bot.reply('Usage: !plot <starting system> to <destination system>')
            return NOLIMIT

        systems = list(
            db.query(Starsystem).filter(Starsystem.name_lower == name.lower()).first()
            for name in names
        )
        for name, system in zip(names, systems):
            if system is None:
                bot.reply('Unable to plot; system "{}" is not in the database.'.format(name))
                return NOLIMIT
            if system.xz is None or system.y is None:
                bot.reply('Unable to plot; system "{}" has unknown coordinates.'.format(system.name))
                return NOLIMIT

        source, target = systems
        if source == target:
            bot.reply('Unable to plot from a system to itself.')
            return NOLIMIT

        distance = source.distance(target)
        if distance < maxdistance:
            bot.reply("Systems are less than {} LY apart".format(maxdistance))
            return NOLIMIT

        banner = (
            "Plotting waypoints from {source.name} ({source.x:.2f}, {source.y:.2f}, {source.z:.2f})"
            " to {target.name} ({target.x:.2f}, {target.y:.2f}, {target.z:.2f}) (Total distance: {ly:.2f} LY)"
            .format(source=source, target=target, ly=distance)
        )

        bot.reply(banner)

        def task():
            with timed() as t:
                db = ratlib.db.get_session(bot)
                stmt = sql.select([
                    sql.column('eddb_id'),
                    sql.column('distance'),
                    sql.column('remaining'),
                    sql.column('final'),
                ]).select_from(sql.func.find_route(source.eddb_id, target.eddb_id, maxdistance)).alias()
                query = (
                    db.query(Starsystem, stmt.c.distance, stmt.c.remaining, stmt.c.final)
                    .join(stmt, Starsystem.eddb_id == stmt.c.eddb_id)
                    .order_by(stmt.c.remaining.desc())
                )
                result = query.all()
                text = [banner, '']

                sysline_fmt = "{jump:5}: {sys.name:30}  ({sys.x:.2f}, {sys.y:.2f}, {sys.z:.2f})"
                travel_fmt = "       -> (jump {distance:.2f} LY; {remaining:.2f} LY remaining)"

                for jump, row in enumerate(result):
                    if not jump:
                        jump = "START"
                    else:
                        text.append(travel_fmt.format(distance=row.distance, remaining=row.remaining))
                        if row.final:
                            jump = "  END"
                    text.append(sysline_fmt.format(jump=jump, sys=row.Starsystem))
            success = result[-1].final
            elapsed = timeutil.format_timedelta(t.delta)
            text.append('')
            if success:
                text.append("Plot completed in {}.".format(elapsed))
            else:
                text.append("Could not complete plot.  Went {} jumps in {}.".format(len(result) - 1, elapsed))
            text = "\n".join(text) + "\n"
            url = post_to_hastebin(text, bot.config.ratbot.hastebin_url or "http://hastebin.com/") + ".txt"

            if success:
                return (
                    "Plot from {source.name} to {target.name} completed: {url}"
                    .format(source=source, target=target, url=url)
                )
            else:
                return (
                    "Plot from {source.name} to {target.name} failed, partial results at: {url}"
                    .format(source=source, target=target, url=url)
                )
        def task_done(future):
            try:
                try:
                    result = future.result()
                except Exception as ex:
                    result = str(ex)
                bot.reply(result)
            finally:
                bot.memory['ratbot']['plots_available'].release()

        try:
            locked = False
            future = bot.memory['ratbot']['executor'].submit(task)
            future.add_done_callback(task_done)
        except:
            locked = True
            raise

    finally:
        if locked:
            bot.memory['ratbot']['plots_available'].release()


@commands('landmark')
@require_permission(Permissions.rat)
@with_session
def cmd_landmark(bot, trigger, db=None):
    """
    Lists or modifies landmark starsystems.

    !landmark near <system> - Find the landmark closest to <system>
    """
    pm = functools.partial(bot.say, destination=trigger.nick)
    parts = re.split(r'\s+', trigger.group(2), maxsplit=1) if trigger.group(2) else None
    subcommand = parts.pop(0).lower() if parts else None
    system_name = parts.pop(0) if parts else None

    def subcommand_list(*unused_args, **unused_kwargs):
        bot.reply("Landmark systems are no longer managed through Mecha.")

    def subcommand_near(*unused_args, **unused_kwargs):
<<<<<<< HEAD
        result = sysapi_query(f'{system_name}', 'landmark')
        if not result:
            return
        if "error" in result['meta']:
            bot.reply("System not found!")
        else:
            result = result['data']
            bot.reply(
                f"{result['meta']['name']} is {result['landmarks'][0]['distance']:.2f} LY from "
                f"{result['landmarks'][0]['name']}"
            )
=======
        validatedSystem = rl_starsystem.validate(f'{system_name}')

        if validatedSystem:
            landmarkRes = rl_starsystem.sysapi_query(validatedSystem, 'landmark')
            if(landmarkRes):
                if "error" in landmarkRes['meta']:
                    bot.reply(f"An error occured while accessing systems API: {landmarkRes['meta']['error']}")

                if landmarkRes.get('landmarks'):
                    bot.reply(
                        f"{validatedSystem} is {landmarkRes['landmarks'][0]['distance']:.2f} LY from "
                        f"{landmarkRes['landmarks'][0]['name']}."
                    )
                else:
                    bot.reply(f"No landmarks were found for {validatedSystem}.")
            else:
                bot.reply(f"An unknown error occured while accessing systems API.")
        else:
            bot.reply(f"{system_name} was not found in The Fuel Rats System Database.")
>>>>>>> 08615d6e

    # @require_overseer(None)
    @require_permission(Permissions.overseer)
    def subcommand_add(*unused_args, **unused_kwargs):
        bot.reply("Landmarks are no longer managed through mecha. Contact Absolver.")

    # @require_overseer(None)
    @require_permission(Permissions.overseer, message=None)
    def subcommand_del(*unused_args, **unused_kwargs):
        bot.reply("Landmarks are no longer managed through mecha. Contact Absolver.")
        pass

    @require_permission(Permissions.overseer, message=None)
    def subcommand_refresh(*unused_args, **unused_kwargs):
        bot.reply("Landmarks are no longer managed through mecha. Contact Absolver.")

    subcommands = {
        'list': subcommand_list,
        'near': subcommand_near,
        'add': subcommand_add,
        'del': subcommand_del,
        'refresh': subcommand_refresh,
    }

    if not subcommand:
        bot.reply("Missing subcommand.  See !help landmark")
    elif subcommand not in subcommands:
        bot.reply(
            "Unknown subcommand.  See !help landmark (or perhaps you meant !landmark near {})"
            .format(trigger.group(2))
        )
    else:
        return subcommands[subcommand](bot, trigger)<|MERGE_RESOLUTION|>--- conflicted
+++ resolved
@@ -22,12 +22,6 @@
 import threading
 import functools
 from collections import Counter
-<<<<<<< HEAD
-
-import requests
-from requests.exceptions import Timeout
-=======
->>>>>>> 08615d6e
 
 #Sopel imports
 from sopel.module import commands, interval, example, NOLIMIT, HALFOP, OP, rate
@@ -62,28 +56,6 @@
     if frequency > 0:
         interval(frequency)(task_sysrefresh)
 
-<<<<<<< HEAD
-
-def sysapi_query(system, querytype, strat="lev"):
-    system = system.title()
-    if querytype == "search":
-        querystring = f'https://system.api.fuelrats.com/search?name={system}&type={strat}'
-    if querytype == "landmark":
-        querystring = f'https://system.api.fuelrats.com/landmark?name={system}'
-    else:
-        querystring = f'https://system.api.fuelrats.com/api/systems?filter[name:eq]={system}'
-    try:
-        response = requests.get(querystring)
-        if response.status_code != 200:
-            return {"error": "System API did not respond with valid data."}
-        result = response.json()
-    except Timeout:
-        return {"error": "The request to Systems API timed out!"}
-    return result
-
-
-=======
->>>>>>> 08615d6e
 @commands('search')
 @example('!search lave', '')
 @with_session
@@ -112,32 +84,14 @@
     if result.fixed:
         system_name += " (autocorrected)"
 
-<<<<<<< HEAD
-    result = sysapi_query(system, "search")
-    if "error" in result:
-        return bot.say(f"An error occurred while accessing systems API: {result['error']}")
-    if result:
-        result = result['data']
-=======
     result = rl_starsystem.sysapi_query(system, "search")
     if result:
         if "error" in result['meta']:
             return bot.say(f"An error occured while accessing systems API: {result['meta']['error']}")
 
->>>>>>> 08615d6e
         return bot.say("Nearest matches for {system_name} are: {matches}".format(
             system_name=system_name,
             matches=", ".join('"{0[name]}" [{0[similarity]}]'.format(row) for row in result['data'])
-        ))
-    # No hits, attempt a dimetaphone search instead.
-    result = sysapi_query(system, "search", "dmeta")
-    if "error" in result:
-        return bot.say(f"An error occurred while accessing systems API: {result['error']}")
-    if result:
-        result = result['data']
-        return bot.say("No hits, attempted dimetaphone search for {system_name}: {matches}".format(
-            system_name=system_name,
-            matches=", ".join('"{0[name]}" [{0[similarity]}]'.format(row) for row in result)
         ))
     return bot.say("No similar results for {system_name}".format(system_name=system_name))
 
@@ -435,19 +389,6 @@
         bot.reply("Landmark systems are no longer managed through Mecha.")
 
     def subcommand_near(*unused_args, **unused_kwargs):
-<<<<<<< HEAD
-        result = sysapi_query(f'{system_name}', 'landmark')
-        if not result:
-            return
-        if "error" in result['meta']:
-            bot.reply("System not found!")
-        else:
-            result = result['data']
-            bot.reply(
-                f"{result['meta']['name']} is {result['landmarks'][0]['distance']:.2f} LY from "
-                f"{result['landmarks'][0]['name']}"
-            )
-=======
         validatedSystem = rl_starsystem.validate(f'{system_name}')
 
         if validatedSystem:
@@ -467,7 +408,6 @@
                 bot.reply(f"An unknown error occured while accessing systems API.")
         else:
             bot.reply(f"{system_name} was not found in The Fuel Rats System Database.")
->>>>>>> 08615d6e
 
     # @require_overseer(None)
     @require_permission(Permissions.overseer)
